/*
 * Copyright (c) 2015 the original author or authors.
 * All rights reserved. This program and the accompanying materials
 * are made available under the terms of the Eclipse Public License v1.0
 * which accompanies this distribution, and is available at
 * http://www.eclipse.org/legal/epl-v10.html
 *
 * Contributors:
 *     Etienne Studer & Donát Csikós (Gradle Inc.) - initial API and implementation and initial documentation
 */

package org.eclipse.buildship.core.configuration.internal

import org.junit.Rule
import org.junit.rules.TemporaryFolder
import spock.lang.Shared
import spock.lang.Specification

import com.google.common.collect.ImmutableList

import com.gradleware.tooling.junit.TestFile
import com.gradleware.tooling.toolingclient.GradleDistribution
import com.gradleware.tooling.toolingmodel.Path
import com.gradleware.tooling.toolingmodel.repository.FixedRequestAttributes

import org.eclipse.core.resources.IProject
import org.eclipse.core.resources.IResource
import org.eclipse.core.resources.ProjectScope
import org.eclipse.core.runtime.NullProgressMonitor
import org.eclipse.core.runtime.jobs.Job

import org.eclipse.buildship.core.CorePlugin
import org.eclipse.buildship.core.GradlePluginsRuntimeException
import org.eclipse.buildship.core.configuration.GradleProjectNature
import org.eclipse.buildship.core.configuration.ProjectConfiguration
import org.eclipse.buildship.core.configuration.ProjectConfigurationManager
import org.eclipse.buildship.core.test.fixtures.ProjectImportSpecification
import org.eclipse.buildship.core.projectimport.ProjectImportConfiguration
<<<<<<< HEAD
import org.eclipse.buildship.core.test.fixtures.ProjectSynchronizationSpecification;
import org.eclipse.buildship.core.test.fixtures.WorkspaceSpecification;
=======
import org.eclipse.buildship.core.test.fixtures.EclipseProjects
>>>>>>> 5a07d82e
import org.eclipse.buildship.core.util.gradle.GradleDistributionWrapper
import org.eclipse.buildship.core.util.progress.AsyncHandler
import org.eclipse.buildship.core.workspace.WorkspaceOperations

@SuppressWarnings("GroovyAccessibility")
<<<<<<< HEAD
class ProjectConfigurationManagerTest extends ProjectSynchronizationSpecification {
=======
class ProjectConfigurationManagerTest extends ProjectImportSpecification {
>>>>>>> 5a07d82e

    @Shared
    ProjectConfigurationManager configurationManager = CorePlugin.projectConfigurationManager()

    @Shared
    WorkspaceOperations workspaceOperations = CorePlugin.workspaceOperations();

    def "no Gradle root project configurations available when there are no projects"() {
        setup:
        Set<ProjectConfiguration> rootProjectConfigurations = configurationManager.getRootProjectConfigurations()
        assert rootProjectConfigurations == [] as Set
    }

    def "no Gradle root project configurations available when there are no Eclipse projects with Gradle nature"() {
        given:
        newProject("sample-project")

        when:
        Set<ProjectConfiguration> rootProjectConfigurations = configurationManager.getRootProjectConfigurations()

        then:
        assert rootProjectConfigurations == [] as Set
    }

    def "no Gradle root project configurations available when there are no open Eclipse projects with Gradle nature"() {
        given:
        IProject project = workspaceOperations.createProject("sample-project", testDir, Arrays.asList(GradleProjectNature.ID), new NullProgressMonitor())
        project.close(null)

        when:
        Set<ProjectConfiguration> rootProjectConfigurations = configurationManager.getRootProjectConfigurations()

        then:
        assert rootProjectConfigurations == [] as Set
    }

    def "one Gradle root project configuration when one Gradle multi-project build is imported"() {
        setup:
        def rootDir = dir("root") {
            file('settings.gradle').text = '''
                rootProject.name = 'project one'
                include 'sub1'
                include 'sub2'
            '''
            sub1 {
                file('build.gradle').text = '''
                   apply plugin: 'java'
                '''
            }
            sub2 {
                file('build.gradle').text = '''
                   apply plugin: 'java'
                '''
            }
        }

<<<<<<< HEAD
        importAndWait(rootDir)
=======
        executeProjectImportAndWait(rootDir)
>>>>>>> 5a07d82e

        when:
        Set<ProjectConfiguration> rootProjectConfigurations = configurationManager.getRootProjectConfigurations()

        then:
        rootProjectConfigurations == [
                ProjectConfiguration.from(
                        new FixedRequestAttributes(rootDir,
                                null,
                                GradleDistribution.fromBuild(),
                                null,
                                ImmutableList.of(),
                                ImmutableList.of()),
                        Path.from(':'))] as Set
    }

    def "two Gradle root project configurations when two Gradle multi-project builds are imported"() {
        setup:
        def rootDirOne = dir("root1") {
            file('settings.gradle').text = '''
                rootProject.name = 'project one'
                include 'sub1'
                include 'sub2'
            '''
            sub1 {
                file('build.gradle').text = '''
                   apply plugin: 'java'
                '''
            }
            sub2 {
                file('build.gradle').text = '''
                   apply plugin: 'java'
                '''
            }
        }

        def rootDirTwo = dir("root2") {
            file('settings.gradle').text = '''
                rootProject.name = 'project two'
                include 'alpha'
                include 'beta'
            '''
            alpha {
                file('build.gradle').text = '''
                   apply plugin: 'java'
                '''
            }
            beta {
                file('build.gradle').text = '''
                   apply plugin: 'java'
                '''
            }
        }

<<<<<<< HEAD
        importAndWait(rootDirOne)
        importAndWait(rootDirTwo, GradleDistribution.forVersion("1.12"))
=======
        executeProjectImportAndWait(rootDirOne.absoluteFile)
        executeProjectImportAndWait(rootDirTwo.absoluteFile, GradleDistribution.forVersion("1.12"))
>>>>>>> 5a07d82e

        when:
        Set<ProjectConfiguration> rootProjectConfigurations = configurationManager.getRootProjectConfigurations()

        then:
        rootProjectConfigurations == [
                ProjectConfiguration.from(
                        new FixedRequestAttributes(rootDirOne,
                                null,
                                GradleDistribution.fromBuild(),
                                null,
                                ImmutableList.of(),
                                ImmutableList.of()),
                        Path.from(':')),
                ProjectConfiguration.from(
                        new FixedRequestAttributes(rootDirTwo,
                                null,
                                GradleDistribution.forVersion('1.12'),
                                null,
                                ImmutableList.of(),
                                ImmutableList.of()),
                        Path.from(':'))] as Set
    }

    def "error thrown when projects of same multi-project build have different shared project configurations"() {
        given:
        // create root project and use Gradle version 2.0 in the persisted configuration
        IProject rootProject = workspaceOperations.createProject("root-project", testDir, Arrays.asList(GradleProjectNature.ID), new NullProgressMonitor())
        def requestAttributes = new FixedRequestAttributes(testDir, null, GradleDistribution.forVersion("2.0"), null,
                ImmutableList.copyOf("-Xmx256M"), ImmutableList.copyOf("foo"))
        def projectConfiguration = ProjectConfiguration.from(requestAttributes, Path.from(":"))
        configurationManager.saveProjectConfiguration(projectConfiguration, rootProject)

        // create child project and use Gradle version 1.0 in the persisted configuration
        IProject childProject = workspaceOperations.createProject("child-project", dir("child-project"), Arrays.asList(GradleProjectNature.ID), new NullProgressMonitor())
        def childRequestAttributes = new FixedRequestAttributes(testDir, null, GradleDistribution.forVersion("1.0"), null,
                ImmutableList.copyOf("-Xmx256M"), ImmutableList.copyOf("foo"))
        def childProjectConfiguration = ProjectConfiguration.from(childRequestAttributes, Path.from(":child"))
        configurationManager.saveProjectConfiguration(childProjectConfiguration, childProject)

        when:
        configurationManager.getRootProjectConfigurations()

        then:
        thrown(GradlePluginsRuntimeException)
    }

    def "save and read project with full configuration"() {
        given:
        IProject project = workspaceOperations.createProject("sample-project", testDir, Arrays.asList(GradleProjectNature.ID), new NullProgressMonitor())

        def requestAttributes = new FixedRequestAttributes(project.getLocation().toFile(), tempFolderProvider.newFolder(), GradleDistribution.forVersion("1.12"), tempFolderProvider.newFolder(),
                ImmutableList.copyOf("-Xmx256M"), ImmutableList.copyOf("foo"))
        def projectConfiguration = ProjectConfiguration.from(requestAttributes, Path.from(":"))

        when:
        configurationManager.saveProjectConfiguration(projectConfiguration, project)

        then:
        configurationManager.readProjectConfiguration(project) == projectConfiguration
    }

    def "save and read project with minimal configuration"() {
        given:
        IProject project = workspaceOperations.createProject("sample-project", testDir, Arrays.asList(GradleProjectNature.ID), new NullProgressMonitor())

        def attributes = new FixedRequestAttributes(project.getLocation().toFile(), null, GradleDistribution.fromBuild(), null,
                ImmutableList.of(), ImmutableList.of())
        def projectConfiguration = ProjectConfiguration.from(attributes, Path.from(":"))

        when:
        configurationManager.saveProjectConfiguration(projectConfiguration, project)

        then:
        configurationManager.readProjectConfiguration(project) == projectConfiguration
    }

    def "project configuration can be read even if project is not yet refreshed"() {
        given:
        IProject project = workspaceOperations.createProject("sample-project", testDir, Arrays.asList(GradleProjectNature.ID), new NullProgressMonitor())

        def attributes = new FixedRequestAttributes(project.getLocation().toFile(), null, GradleDistribution.fromBuild(), null,
                ImmutableList.of(), ImmutableList.of())
        def projectConfiguration = ProjectConfiguration.from(attributes, Path.from(":"))
        configurationManager.saveProjectConfiguration(projectConfiguration, project)

        def projectDescription = project.description
        project.delete(false, true, null)
        project.create(projectDescription, null)
        project.open(IResource.BACKGROUND_REFRESH, null)

        when:
        def readConfiguration = configurationManager.readProjectConfiguration(project)

        then:
        readConfiguration == projectConfiguration
    }

    def "legacy project configuration is converted to use the Eclipse preferences api"() {
        setup:
        IProject project = EclipseProjects.newProject('sample-project', tempFolder.root)
        project.getFolder('.settings').create(true, true, new NullProgressMonitor())
        String gradlePrefs = """{
          "1.0": {
             "project_path": ":",
             "connection_project_dir": ".",
             "connection_gradle_user_home": null,
             "connection_gradle_distribution": "GRADLE_DISTRIBUTION(WRAPPER)",
             "connection_java_home": null,
             "connection_jvm_arguments": "",
             "connection_arguments": ""
          }
        }
        """
        project.getFile('.settings/gradle.prefs').create(new ByteArrayInputStream(gradlePrefs.getBytes()), true, new NullProgressMonitor())

        when:
        def configuration = configurationManager.readProjectConfiguration(project)
        configurationManager.saveProjectConfiguration(configuration, project)

        then:
        !new File(tempFolder.root, '.settings/gradle.prefs').exists()
        configuration == configurationManager.readProjectConfiguration(project)
    }

    def "legacy project configuration conversion handles absolute paths"() {
        setup:
        IProject project = EclipseProjects.newProject('sample-project', tempFolder.root)
        project.getFolder('.settings').create(true, true, new NullProgressMonitor())
        String projectDir = tempFolder.root.parentFile.canonicalPath.replace('\\', '\\\\') // escape windows-style file separator for json
        String gradlePrefs = """{
          "1.0": {
             "project_path": ":",
             "connection_project_dir": "${projectDir}",
             "connection_gradle_user_home": null,
             "connection_gradle_distribution": "GRADLE_DISTRIBUTION(WRAPPER)",
             "connection_java_home": null,
             "connection_jvm_arguments": "",
             "connection_arguments": ""
          }
        }
        """
        project.getFile('.settings/gradle.prefs').create(new ByteArrayInputStream(gradlePrefs.getBytes()), true, new NullProgressMonitor())

        when:
        configurationManager.saveProjectConfiguration(configurationManager.readProjectConfiguration(project), project)

        then:
        !new File(tempFolder.root, '.settings/gradle.prefs').exists()
        new ProjectScope(project).getNode(CorePlugin.PLUGIN_ID).get(DefaultProjectConfigurationPersistence.PREF_KEY_PROJECT_PATH, null) == ':'
        new ProjectScope(project).getNode(CorePlugin.PLUGIN_ID).get(DefaultProjectConfigurationPersistence.PREF_KEY_CONNECTION_PROJECT_DIR, null) == '..'
    }

}<|MERGE_RESOLUTION|>--- conflicted
+++ resolved
@@ -34,24 +34,16 @@
 import org.eclipse.buildship.core.configuration.GradleProjectNature
 import org.eclipse.buildship.core.configuration.ProjectConfiguration
 import org.eclipse.buildship.core.configuration.ProjectConfigurationManager
-import org.eclipse.buildship.core.test.fixtures.ProjectImportSpecification
 import org.eclipse.buildship.core.projectimport.ProjectImportConfiguration
-<<<<<<< HEAD
 import org.eclipse.buildship.core.test.fixtures.ProjectSynchronizationSpecification;
 import org.eclipse.buildship.core.test.fixtures.WorkspaceSpecification;
-=======
 import org.eclipse.buildship.core.test.fixtures.EclipseProjects
->>>>>>> 5a07d82e
 import org.eclipse.buildship.core.util.gradle.GradleDistributionWrapper
 import org.eclipse.buildship.core.util.progress.AsyncHandler
 import org.eclipse.buildship.core.workspace.WorkspaceOperations
 
 @SuppressWarnings("GroovyAccessibility")
-<<<<<<< HEAD
 class ProjectConfigurationManagerTest extends ProjectSynchronizationSpecification {
-=======
-class ProjectConfigurationManagerTest extends ProjectImportSpecification {
->>>>>>> 5a07d82e
 
     @Shared
     ProjectConfigurationManager configurationManager = CorePlugin.projectConfigurationManager()
@@ -108,11 +100,7 @@
             }
         }
 
-<<<<<<< HEAD
         importAndWait(rootDir)
-=======
-        executeProjectImportAndWait(rootDir)
->>>>>>> 5a07d82e
 
         when:
         Set<ProjectConfiguration> rootProjectConfigurations = configurationManager.getRootProjectConfigurations()
@@ -167,13 +155,8 @@
             }
         }
 
-<<<<<<< HEAD
         importAndWait(rootDirOne)
         importAndWait(rootDirTwo, GradleDistribution.forVersion("1.12"))
-=======
-        executeProjectImportAndWait(rootDirOne.absoluteFile)
-        executeProjectImportAndWait(rootDirTwo.absoluteFile, GradleDistribution.forVersion("1.12"))
->>>>>>> 5a07d82e
 
         when:
         Set<ProjectConfiguration> rootProjectConfigurations = configurationManager.getRootProjectConfigurations()
@@ -274,7 +257,7 @@
 
     def "legacy project configuration is converted to use the Eclipse preferences api"() {
         setup:
-        IProject project = EclipseProjects.newProject('sample-project', tempFolder.root)
+        IProject project = EclipseProjects.newProject('sample-project', testDir)
         project.getFolder('.settings').create(true, true, new NullProgressMonitor())
         String gradlePrefs = """{
           "1.0": {
@@ -295,15 +278,15 @@
         configurationManager.saveProjectConfiguration(configuration, project)
 
         then:
-        !new File(tempFolder.root, '.settings/gradle.prefs').exists()
+        !new File(testDir, '.settings/gradle.prefs').exists()
         configuration == configurationManager.readProjectConfiguration(project)
     }
 
     def "legacy project configuration conversion handles absolute paths"() {
         setup:
-        IProject project = EclipseProjects.newProject('sample-project', tempFolder.root)
+        IProject project = EclipseProjects.newProject('sample-project', testDir)
         project.getFolder('.settings').create(true, true, new NullProgressMonitor())
-        String projectDir = tempFolder.root.parentFile.canonicalPath.replace('\\', '\\\\') // escape windows-style file separator for json
+        String projectDir = testDir.parentFile.canonicalPath.replace('\\', '\\\\') // escape windows-style file separator for json
         String gradlePrefs = """{
           "1.0": {
              "project_path": ":",
@@ -322,7 +305,7 @@
         configurationManager.saveProjectConfiguration(configurationManager.readProjectConfiguration(project), project)
 
         then:
-        !new File(tempFolder.root, '.settings/gradle.prefs').exists()
+        !new File(testDir, '.settings/gradle.prefs').exists()
         new ProjectScope(project).getNode(CorePlugin.PLUGIN_ID).get(DefaultProjectConfigurationPersistence.PREF_KEY_PROJECT_PATH, null) == ':'
         new ProjectScope(project).getNode(CorePlugin.PLUGIN_ID).get(DefaultProjectConfigurationPersistence.PREF_KEY_CONNECTION_PROJECT_DIR, null) == '..'
     }
