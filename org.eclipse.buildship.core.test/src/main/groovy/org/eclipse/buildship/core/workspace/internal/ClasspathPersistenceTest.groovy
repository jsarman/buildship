package org.eclipse.buildship.core.workspace.internal

import org.eclipse.core.resources.IProject;
import org.eclipse.jdt.core.IJavaProject
import org.eclipse.jdt.core.JavaCore

<<<<<<< HEAD
import org.eclipse.buildship.core.test.fixtures.ProjectSynchronizationSpecification;
=======
import org.eclipse.buildship.core.test.fixtures.ProjectImportSpecification
>>>>>>> 5a07d82e
import org.eclipse.buildship.core.test.fixtures.TestEnvironment;
import org.eclipse.buildship.core.workspace.WorkspaceGradleOperations;

<<<<<<< HEAD
class ClasspathPersistenceTest extends ProjectSynchronizationSpecification {
    def "The classpath container is persisted"() {
=======
class ClasspathPersistenceTest extends ProjectImportSpecification {

    def "the classpath container is persisted"() {
>>>>>>> 5a07d82e
        setup:
        def projectDir = dir('sample-project') {
            file 'build.gradle',  '''apply plugin: "java"
               repositories { jcenter() }
               dependencies { compile "org.springframework:spring-beans:1.2.8"}
            '''
        }
        importAndWait(projectDir)

        WorkspaceGradleOperations workspaceOperations = Mock(WorkspaceGradleOperations)
        registerService(WorkspaceGradleOperations, workspaceOperations)

        IJavaProject javaProject = JavaCore.create(findProject("sample-project"))
        IProject project = javaProject.project

        expect:
        javaProject.getResolvedClasspath(false).find { it.path.toPortableString().endsWith('spring-beans-1.2.8.jar') }

        when:
        reimportWithoutSynchronization(project)

        then:
        0 * workspaceOperations.synchronizeGradleBuildWithWorkspace(*_)
        javaProject.getResolvedClasspath(false).find { it.path.toPortableString().endsWith('spring-beans-1.2.8.jar') }
    }

    private static reimportWithoutSynchronization(IProject project) {
        def descriptor = project.description
        project.delete(false, true, null)
        project.create(descriptor, null)
        project.open(null)
        waitForGradleJobsToFinish()
    }

}<|MERGE_RESOLUTION|>--- conflicted
+++ resolved
@@ -1,25 +1,15 @@
 package org.eclipse.buildship.core.workspace.internal
 
-import org.eclipse.core.resources.IProject;
+import org.eclipse.core.resources.IProject
 import org.eclipse.jdt.core.IJavaProject
 import org.eclipse.jdt.core.JavaCore
 
-<<<<<<< HEAD
-import org.eclipse.buildship.core.test.fixtures.ProjectSynchronizationSpecification;
-=======
-import org.eclipse.buildship.core.test.fixtures.ProjectImportSpecification
->>>>>>> 5a07d82e
-import org.eclipse.buildship.core.test.fixtures.TestEnvironment;
-import org.eclipse.buildship.core.workspace.WorkspaceGradleOperations;
+import org.eclipse.buildship.core.test.fixtures.ProjectSynchronizationSpecification
+import org.eclipse.buildship.core.workspace.WorkspaceGradleOperations
 
-<<<<<<< HEAD
 class ClasspathPersistenceTest extends ProjectSynchronizationSpecification {
-    def "The classpath container is persisted"() {
-=======
-class ClasspathPersistenceTest extends ProjectImportSpecification {
 
     def "the classpath container is persisted"() {
->>>>>>> 5a07d82e
         setup:
         def projectDir = dir('sample-project') {
             file 'build.gradle',  '''apply plugin: "java"
@@ -46,7 +36,7 @@
         javaProject.getResolvedClasspath(false).find { it.path.toPortableString().endsWith('spring-beans-1.2.8.jar') }
     }
 
-    private static reimportWithoutSynchronization(IProject project) {
+    private reimportWithoutSynchronization(IProject project) {
         def descriptor = project.description
         project.delete(false, true, null)
         project.create(descriptor, null)
